# Projet_MLA_NHITS
Advanced Machine Learning Project

This repository implements N-HiTS, the algorithm introduced in the following paper:

"N-HiTS: Neural Hierarchical Interpolation for Time Series Forecasting", by C. Challu, K. Olivares, B. Oreshkin, F. Garza, M. Mergenthaler-Canseco, A. Dubrawski (https://arxiv.org/abs/2201.12886v5).

This repository contains the implementation of the N-HITS model for time series forecasting, along with data preparation, training scripts, and exploratory analysis notebooks.

## Table of Contents

- [Folder Structure](#folder-structure)
- [Key Features](#key-features)
- [Setting Up the Environment](#setting-up-the-environment)
- [Usage](#usage)

## Folder Structure
```plaintext
├── data/
│   ├── data_preparation.py      # Core data preparation functions
│   └── utils.py                 # Utility functions
├── notebooks/exploratory_analysis/
│   ├── ECL_analysis.ipynb
│   ├── ETTm2_analysis.ipynb
│   ├── exchange_rate_analysis.ipynb
│   ├── national_illness_analysis.ipynb
│   ├── traffic_analysis.ipynb
│   └── weather_analysis.ipynb
├── src/
│   ├── model/
│   │   └── NHITS_model.py       # NHITS implementation
│   └── training/
│       ├── config.py            # Configuration and hyperparameters
│       ├── training.py          # Training loop
│   └── evaluation.py            # Evaluation logic
├── main.py                      # Main script to run
├── demo_model.ipynb             # Demonstrates the NHITS model in action
```

## Key Features

- **N-HITS Model**: Implements a neural network for time series forecasting.
- **Exploratory Analysis**: Jupyter notebooks for analyzing multiple datasets (e.g., ETTm2, weather, traffic).
- **Data Preparation**: Tools for preprocessing datasets, normalizing, and creating rolling windows.
- **Custom Configurations**: Customizable hyperparameters and dataset paths in `config.py`.


## Setting Up the Environment

To create and activate the Conda environment, follow these steps:

1. **Create the environment**:

   ```bash
   conda env create -f environment-cpu.yml

2. **Activate the environment**:
    ```bash
    conda activate nhits

### Prerequisites
- Python >= 3.12.4
- numpy >= 1.26.4
- matplotlib >= 3.8.4
- PyTorch >= 2.3.0
- pandas >= 2.2.2
- scikit-learn >= 1.4.2

### Dataset Download
Datasets for this project can be downloaded from [Google Drive](https://drive.google.com/file/d/1alE33S1GmP5wACMXaLu50rDIoVzBM4ik/view). Once downloaded, place the datasets in the `data/` folder.
<<<<<<< HEAD
```plaintexts
├── data/
│   ├── all_six_dataset/
│   │   ├── electricity
│   │   │   └──electricity.csv
│   │   ├── ETT-small
```
=======
>>>>>>> 89258bc2

## Usage
### Notebooks
Analyze datasets using the Jupyter notebooks in `notebooks/`.

### Configuration

All model and training hyperparameters are stored in `src/training/config.py`.
Adjust hyperparameters and path to dataset in this file.

### Training
Run the `main.py` script to preprocess the data, train the N-HITS model and evaluate its performance:
```bash
python main.py
```

### Demo
Explore the N-HITS model in `demo_model.ipynb`.

<|MERGE_RESOLUTION|>--- conflicted
+++ resolved
@@ -68,16 +68,7 @@
 
 ### Dataset Download
 Datasets for this project can be downloaded from [Google Drive](https://drive.google.com/file/d/1alE33S1GmP5wACMXaLu50rDIoVzBM4ik/view). Once downloaded, place the datasets in the `data/` folder.
-<<<<<<< HEAD
-```plaintexts
-├── data/
-│   ├── all_six_dataset/
-│   │   ├── electricity
-│   │   │   └──electricity.csv
-│   │   ├── ETT-small
-```
-=======
->>>>>>> 89258bc2
+
 
 ## Usage
 ### Notebooks
